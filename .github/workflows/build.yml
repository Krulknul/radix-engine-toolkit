name: Build
on:
  push:
    branches:
      - fix/*
      - feature/*
      - release/*
      - develop
      - main
jobs:
  build:
    runs-on: ${{ matrix.build-target.runner }}
    continue-on-error: false
    strategy:
      matrix:
        build-target:
          # =============
          # JSON Toolkit
          # =============

          # WASM Targets
          - crate: radix-engine-toolkit
            target-triple: wasm32-unknown-unknown
            runner: ubuntu-latest
          
          # ===============
          # UniFFI Toolkit
          # ===============

          # Linux Targets
          - crate: radix-engine-toolkit-uniffi
            target-triple: x86_64-unknown-linux-gnu
            runner: ubuntu-latest
          - crate: radix-engine-toolkit-uniffi
            target-triple: aarch64-unknown-linux-gnu
            runner: ubuntu-latest
          
          # PC Targets
          - crate: radix-engine-toolkit-uniffi
            target-triple: x86_64-pc-windows-gnu
            runner: ubuntu-latest
          
          # Android Targets
          - crate: radix-engine-toolkit-uniffi
            target-triple: aarch64-linux-android
            runner: ubuntu-latest
          - crate: radix-engine-toolkit-uniffi
            target-triple: armv7-linux-androideabi
            runner: ubuntu-latest
          
          # MacOS Targets
          - crate: radix-engine-toolkit-uniffi
            target-triple: aarch64-apple-darwin
            runner: macos-latest
          - crate: radix-engine-toolkit-uniffi
            target-triple: x86_64-apple-darwin
            runner: macos-latest
          
          # iOS Targets
          - crate: radix-engine-toolkit-uniffi
            target-triple: x86_64-apple-ios
            runner: macos-latest
          - crate: radix-engine-toolkit-uniffi
            target-triple: aarch64-apple-ios
            runner: macos-latest
          - crate: radix-engine-toolkit-uniffi
            target-triple: aarch64-apple-ios-sim
            runner: macos-latest
    steps:
      - name: Checkout
        uses: actions/checkout@v3
      - name: Install Rust Target
        run: |
          # Install Nightly 
          rustup toolchain install nightly

          # Update both toolchains
          rustup update stable
          rustup update nightly

          # Add target
          rustup target install ${{ matrix.build-target.target-triple }}
          rustup +nightly target install ${{ matrix.build-target.target-triple }}

          # Install the nightly toolchain of the target of this machine.
          DEFAULT_TARGET=$(rustc -vV | sed -n 's|host: ||p')
          rustup component add rust-src --toolchain nightly-$DEFAULT_TARGET
      # - name: Cache Dependencies
      #   uses: mozilla-actions/sccache-action@v0.0.3
      # Installing Build Dependencies
      - name: Build Dependencies (aarch64 linux)
        if: ${{ matrix.build-target.target-triple == 'aarch64-unknown-linux-gnu' }}
        run: | 
          sudo apt-get install -y gcc-aarch64-linux-gnu
          echo "CARGO_TARGET_AARCH64_UNKNOWN_LINUX_GNU_LINKER=aarch64-linux-gnu-gcc" >> $GITHUB_ENV
          echo "CC=aarch64-linux-gnu-gcc" >> $GITHUB_ENV
          echo "AR=aarch64-linux-gnu-gcc-ar" >> $GITHUB_ENV
      - name: Build Dependencies (android)
        uses: nttld/setup-ndk@v1
        id: setup-ndk
        if: ${{ matrix.build-target.target-triple == 'aarch64-linux-android' || matrix.build-target.target-triple == 'armv7-linux-androideabi' }}
        with:
          ndk-version: r25b
      - name: Build Dependencies (aarch64 android)
        if: ${{ matrix.build-target.target-triple == 'aarch64-linux-android' }}
        env:
          ANDROID_NDK_HOME: ${{ steps.setup-ndk.outputs.ndk-path }}
        run: | 
          echo "CARGO_TARGET_AARCH64_LINUX_ANDROID_LINKER=$ANDROID_NDK_HOME/toolchains/llvm/prebuilt/linux-x86_64/bin/aarch64-linux-android21-clang" >> $GITHUB_ENV
          echo "CC=$ANDROID_NDK_HOME/toolchains/llvm/prebuilt/linux-x86_64/bin/aarch64-linux-android21-clang" >> $GITHUB_ENV
          echo "AR=$ANDROID_NDK_HOME/toolchains/llvm/prebuilt/linux-x86_64/bin/llvm-ar" >> $GITHUB_ENV
      - name: Build Dependencies (armv7 android)
        if: ${{ matrix.build-target.target-triple == 'armv7-linux-androideabi' }}
        env:
          ANDROID_NDK_HOME: ${{ steps.setup-ndk.outputs.ndk-path }}
        run: | 
          echo "CARGO_TARGET_ARMV7_LINUX_ANDROIDEABI_LINKER=$ANDROID_NDK_HOME/toolchains/llvm/prebuilt/linux-x86_64/bin/armv7a-linux-androideabi19-clang" >> $GITHUB_ENV
          echo "CC=$ANDROID_NDK_HOME/toolchains/llvm/prebuilt/linux-x86_64/bin/armv7a-linux-androideabi19-clang" >> $GITHUB_ENV
          echo "AR=$ANDROID_NDK_HOME/toolchains/llvm/prebuilt/linux-x86_64/bin/llvm-ar" >> $GITHUB_ENV
      - name: Build Dependencies (aarch64/x86_64 windows)
        if: ${{ matrix.build-target.target-triple == 'x86_64-pc-windows-gnu' }}
        run: | 
          sudo apt-get install -y mingw-w64
          echo "CARGO_TARGET_X86_64_PC_WINDOWS_GNU_LINKER=x86_64-w64-mingw32-gcc" >> $GITHUB_ENV
          echo "CC=x86_64-w64-mingw32-gcc" >> $GITHUB_ENV
          echo "AR=x86_64-w64-mingw32-gcc-ar" >> $GITHUB_ENV
      - name: Build
        working-directory: ${{ matrix.build-target.crate }}
        # env:
        #   SCCACHE_GHA_ENABLED: "true"
        #   RUSTC_WRAPPER: "sccache"
        run: |
          cargo +nightly build \
            -Z build-std=std,panic_abort \
            -Z build-std-features=panic_immediate_abort \
            --target ${{ matrix.build-target.target-triple }} \
            --release
      - name: Clean Build Artifacts
        run: find "./${{ matrix.build-target.crate }}/target/${{ matrix.build-target.target-triple }}/release" -mindepth 1 -maxdepth 1 -type d -exec rm -r {} \;
      - name: Upload Artifacts
        uses: actions/upload-artifact@v3
        with:
          name: ${{ matrix.build-target.crate }}-${{ matrix.build-target.target-triple }}
          path: "./${{ matrix.build-target.crate }}/target/${{ matrix.build-target.target-triple }}/release"
  generate-uniffi-bindings:
    needs: [build]
    runs-on: ubuntu-latest
    steps:
      - name: Checkout
        uses: actions/checkout@v3
      - name: Clone uniffi-bindgen-cs
        uses: actions/checkout@v3
        with:
          repository: radixdlt/uniffi-bindgen-cs
          path: uniffi-bindgen-cs
          submodules: 'recursive'
      - uses: actions/download-artifact@v3
        with:
          path: artifacts
      - name: Generate the Bindings
        run: |
          # Generating the path of the dynamic library
          DYNAMIC_LIBRARY_PATH="./artifacts/radix-engine-toolkit-uniffi-x86_64-unknown-linux-gnu/libradix_engine_toolkit_uniffi.so"
          OUTPUT_DIRECTORY="./uniffi-bindings"

          for LANGUAGE in "swift" "kotlin" "python" 
          do
            cargo run \
              --manifest-path="./uniffi-bindgen/Cargo.toml" -- \
              generate ./radix-engine-toolkit-uniffi/src/radix_engine_toolkit_uniffi.udl \
              --language $LANGUAGE \
              --out-dir $OUTPUT_DIRECTORY \
              --lib-file $DYNAMIC_LIBRARY_PATH
          done

          cargo run \
<<<<<<< HEAD
            --manifest-path="../../uniffi-bindgen/Cargo.toml" -- \
            generate ../../radix-engine-toolkit-uniffi/src/radix_engine_toolkit_uniffi.udl \
            --language kotlin \
            --out-dir ./output \
            --lib-file ./libradix_engine_toolkit_uniffi.a

          cargo run \
            --manifest-path="../../uniffi-bindgen-cs/bindgen/Cargo.toml" -- \
            ../../radix-engine-toolkit-uniffi/src/radix_engine_toolkit_uniffi.udl \
            --out-dir ./output \
            --lib-file ./libradix_engine_toolkit_uniffi.a
        working-directory: artifacts/extracted
      - name: Compress Artifacts
        run: |
          tar -czf "./UniFFI-Bindings.tar.gz" ./output
        working-directory: artifacts/extracted
      - name: Upload Bindings
=======
            --manifest-path="./uniffi-bindgen-cs/bindgen/Cargo.toml" -- \
            ./radix-engine-toolkit-uniffi/src/radix_engine_toolkit_uniffi.udl \
            --out-dir $OUTPUT_DIRECTORY \
            --lib-file $DYNAMIC_LIBRARY_PATH
      - name: Upload Artifacts
>>>>>>> b68ff8d1
        uses: actions/upload-artifact@v3
        with:
          name: uniffi-bindings
          path: uniffi-bindings
  build-test-kit:
    needs: [build]
    runs-on: macos-latest
    steps:
      - name: Checkout
        uses: actions/checkout@v3
      - name: Generate Test Kit
        run: cargo run
        working-directory: generator
      - name: Upload Generated Artifacts
        uses: actions/upload-artifact@v3
        with:
          name: "test-kit"
          path: "./generator/output"
  publish-swift-spm:
    needs: [build, generate-uniffi-bindings]
    runs-on: macos-latest
    steps:
      - name: Checkout
        uses: actions/checkout@v3
      - name: Checkout Swift Engine Toolkit
        uses: actions/checkout@v3
        with:
          repository: radixdlt/swift-engine-toolkit
          token: ${{ secrets.RADIX_BOT_PAT }}
          path: ./swift-engine-toolkit
      - uses: actions/download-artifact@v3
        with:
          path: artifacts
      - name: Build XCFramework
        working-directory: artifacts
        run: |
          PLISTBUDDY_EXEC="/usr/libexec/PlistBuddy"
          # The name of the crate that we will be creating the XCFramework and the bindings for.
          CRATE_NAME="radix-engine-toolkit-uniffi"
          
          # Creating the include directory - this will be used in the XCFramework build steps
          mkdir include
          cp uniffi-bindings/radix_engine_toolkit_uniffiFFI.h include/radix_engine_toolkit_uniffiFFI.h

          # Replace the generated module map with the one we actually want.
          echo "framework module RadixEngineToolkit {" > "./include/module.modulemap"
          echo "  umbrella header \"radix_engine_toolkit_uniffiFFI.h\"" >> "./include/module.modulemap"
          echo "  export *" >> "./include/module.modulemap"
          echo "  module * { export * }" >> "./include/module.modulemap"
          echo "}" >> "./include/module.modulemap"
          
          # Using Lipo to combine some of the libraries into fat libraries.
          mkdir ./macos-arm64_x86_64/
          mkdir ./ios-simulator-arm64_x86_64

          lipo -create \
              "./$CRATE_NAME-aarch64-apple-darwin/libradix_engine_toolkit_uniffi.dylib" \
              "./$CRATE_NAME-x86_64-apple-darwin/libradix_engine_toolkit_uniffi.dylib" \
              -o "./macos-arm64_x86_64/libradix_engine_toolkit_uniffi.dylib"
          lipo -create \
              "./$CRATE_NAME-aarch64-apple-ios-sim/libradix_engine_toolkit_uniffi.dylib" \
              "./$CRATE_NAME-x86_64-apple-ios/libradix_engine_toolkit_uniffi.dylib" \
              -o "./ios-simulator-arm64_x86_64/libradix_engine_toolkit_uniffi.dylib"
              
          for TARGET_TRIPLE in "$CRATE_NAME-aarch64-apple-ios"  "macos-arm64_x86_64" "ios-simulator-arm64_x86_64"
          do
            FRAMEWORK_PATH="$TARGET_TRIPLE/RadixEngineToolkit.framework"
            mkdir -p $FRAMEWORK_PATH/Headers
            mkdir -p $FRAMEWORK_PATH/Modules
             # Move the dylib into the framework, renaming it to match the framework name
            mv $TARGET_TRIPLE/libradix_engine_toolkit_uniffi.dylib $FRAMEWORK_PATH/RadixEngineToolkit
            # Copy headers to Headers folder and modulemap to Modules folder
            cp include/radix_engine_toolkit_uniffiFFI.h $FRAMEWORK_PATH/Headers/
            cp include/module.modulemap $FRAMEWORK_PATH/Modules/
            "$PLISTBUDDY_EXEC" -c "Add :CFBundleIdentifier string com.radixpublishing.RadixEngineToolkit" \
                            -c "Add :CFBundleName string RadixEngineToolkit" \
                            -c "Add :CFBundleDisplayName string RadixEngineToolkit" \
                            -c "Add :CFBundleVersion string 1.0.0" \
                            -c "Add :CFBundleShortVersionString string 1.0.0" \
                            -c "Add :CFBundlePackageType string FMWK" \
                            -c "Add :CFBundleExecutable string RadixEngineToolkit" \
                            -c "Add :MinimumOSVersion string 16.4" \
                            -c "Add :CFBundleSupportedPlatforms array" \
                            $FRAMEWORK_PATH/Info.plist
            case $TARGET_TRIPLE in
              aarch64-apple-ios)
                  "$PLISTBUDDY_EXEC" -c "Add :CFBundleSupportedPlatforms:0 string iPhoneOS" $FRAMEWORK_PATH/Info.plist
              ;;
              ios-simulator-arm64_x86_64)
                  "$PLISTBUDDY_EXEC" -c "Add :CFBundleSupportedPlatforms:0 string iPhoneOS" \
                                     -c "Add :CFBundleSupportedPlatforms:1 string iPhoneSimulator" \
                                      $FRAMEWORK_PATH/Info.plist
              ;;
              macos-arm64_x86_64)
                  "$PLISTBUDDY_EXEC" -c "Add :CFBundleSupportedPlatforms:0 string MacOSX" $FRAMEWORK_PATH/Info.plist
              ;;
              *)
              ;;
            esac
            
            install_name_tool -id @rpath/RadixEngineToolkit.framework/RadixEngineToolkit $FRAMEWORK_PATH/RadixEngineToolkit
          done
              
          # Creating the XCFramework
          xcodebuild -create-xcframework \
<<<<<<< HEAD
              -library "./$EXTRACTED/aarch64-apple-ios/libradix_engine_toolkit_uniffi.dylib" \
              -headers "./$EXTRACTED/include" \
              -library "./$EXTRACTED/macos-arm64_x86_64/libradix_engine_toolkit_uniffi.dylib" \
              -headers "./$EXTRACTED/include" \
              -library "./$EXTRACTED/ios-simulator-arm64_x86_64/libradix_engine_toolkit_uniffi.dylib" \
              -headers "./$EXTRACTED/include" \
              -output "./$EXTRACTED/RadixEngineToolkit.xcframework"
=======
              -framework "./$CRATE_NAME-aarch64-apple-ios/RadixEngineToolkit.framework" \
              -framework "./macos-arm64_x86_64/RadixEngineToolkit.framework" \
              -framework "./ios-simulator-arm64_x86_64/RadixEngineToolkit.framework" \
              -output "RadixEngineToolkit.xcframework"
>>>>>>> b68ff8d1

      - name: Publish to Swift Engine Toolkit
        run: |
          BRANCH=${{ github.ref_name }}
          BUILD_CRATE_MANIFEST="./radix-engine-toolkit-uniffi/Cargo.toml"
          CRATE_VERSION=$(cargo read-manifest --manifest-path $BUILD_CRATE_MANIFEST |  jq -r '.version')
          LAST_COMMIT_SHA=$(git rev-parse --short HEAD)
          SPM_VERSION="$CRATE_VERSION-$LAST_COMMIT_SHA"
          SET_UPSTREAM_FLAG=""

          cd swift-engine-toolkit
          REMOTE_BRANCH=$(git ls-remote --heads origin $BRANCH)

          if [ -z "$REMOTE_BRANCH" ]
          then
            git checkout -b $BRANCH
            # Allows creating branch on remote
            SET_UPSTREAM_FLAG="-u"
          else
            git fetch origin $BRANCH
            git checkout $BRANCH
            git pull origin $BRANCH
          fi

<<<<<<< HEAD
          cp -R ../artifacts/extracted/RadixEngineToolkit.xcframework ./Sources/RadixEngineToolkit
          cp -R ../artifacts/extracted/UniFFI-Bindings/output/radix_engine_toolkit_uniffi.swift ./Sources/EngineToolkit/radix_engine_toolkit_uniffi.swift
=======
          cp -R ../artifacts/RadixEngineToolkit.xcframework ./Sources/RadixEngineToolkit
          cp -R ../artifacts/uniffi-bindings/radix_engine_toolkit_uniffi.swift ./Sources/EngineToolkit/radix_engine_toolkit_uniffi.swift
          
          sed -i "" -E 's/[[:<:]]radix_engine_toolkit_uniffiFFI[[:>:]]/RadixEngineToolkit/g' ./Sources/EngineToolkit/radix_engine_toolkit_uniffi.swift
>>>>>>> b68ff8d1

          git add .
          git commit -m "Update RET from $BRANCH - $LAST_COMMIT_SHA"
          git tag -a $SPM_VERSION -m "RET update from $BRANCH - $LAST_COMMIT_SHA"
          git push $SET_UPSTREAM_FLAG origin $BRANCH
          git push origin $SPM_VERSION
      - name: Upload Artifacts
        uses: actions/upload-artifact@v3
        with:
          name: "RadixEngineToolkit.xcframework"
<<<<<<< HEAD
          path: "./artifacts/extracted/RadixEngineToolkit.xcframework"
=======
          path: "./artifacts/RadixEngineToolkit.xcframework"
  publish-kotlin-maven:
    needs: [build, generate-uniffi-bindings]
    runs-on: macos-latest
    permissions:
      contents: read
      packages: write
    steps:
      - name: Checkout
        uses: actions/checkout@v3
      - uses: actions/download-artifact@v3
        with:
          path: artifacts
      - name: Create Kotlin Library
        working-directory: interop/kotlin
        run:
          ./bootstrap.sh
      - name: Setup Gradle
        uses: gradle/gradle-build-action@v2
        with:
          gradle-version: 8.0.2
          arguments: wrapper -p interop/kotlin/ret-kotlin
      - name: Build and publish Kotlin
        uses: gradle/gradle-build-action@v2
        with:
          arguments: build publish
          build-root-directory: interop/kotlin/ret-kotlin
        env:
          GITHUB_TOKEN: ${{ secrets.GITHUB_TOKEN }}
  publish-android-maven:
    needs: [build, generate-uniffi-bindings]
    runs-on: macos-latest
    permissions:
      contents: read
      packages: write
    steps:
      - name: Checkout
        uses: actions/checkout@v3
      - uses: actions/download-artifact@v3
        with:
          path: artifacts
      - name: Set up JDK 1.8
        uses: actions/setup-java@v3
        with:
          distribution: 'adopt'
          java-version: '17'
      - name: Setup Android SDK
        uses: android-actions/setup-android@v2
      - name: Create Android Library
        working-directory: interop/android
        run:
          ./bootstrap.sh
      - name: Setup Gradle
        uses: gradle/gradle-build-action@v2
        with:
          gradle-version: 8.0.2
          arguments: wrapper -p interop/android/ret-android
      - name: Build and publish Android
        uses: gradle/gradle-build-action@v2
        with:
          arguments: build publish
          build-root-directory: interop/android/ret-android
        env:
          GITHUB_TOKEN: ${{ secrets.GITHUB_TOKEN }}
  publish-dotnet-nuget:
    needs: [build, generate-uniffi-bindings]
    runs-on: ubuntu-latest
    permissions:
      contents: read
      packages: write
    steps:
      - name: Checkout
        uses: actions/checkout@v3
      - uses: actions/download-artifact@v3
        with:
          path: artifacts
      - name: Setup .NET SDK
        uses: actions/setup-dotnet@5a3fa01c67e60dba8f95e2878436c7151c4b5f01
        with:
          dotnet-version: 7.0.x
      - name: Configure Version
        run: |
          BRANCH=${{ github.ref_name }}
          BUILD_CRATE_MANIFEST="./radix-engine-toolkit-uniffi/Cargo.toml"
          CRATE_VERSION=$(cargo read-manifest --manifest-path $BUILD_CRATE_MANIFEST |  jq -r '.version')
          LAST_COMMIT_SHA=$(git rev-parse --short HEAD)
          VERSION="$CRATE_VERSION-commit-$LAST_COMMIT_SHA"

          sed -i "s/\(<version>\)[^<>]*\(<\/version>\)/\1$VERSION\2/g" ./interop/csharp/RadixDlt.RadixEngineToolkit.nuspec

          echo "Configured Version: $VERSION"
      - name: Copying UniFFI Bindings
        run: |
          # We copy the UniFFI bindings to the interop/csharp/generated/ directory
          mkdir ./interop/csharp/generated
          cp ./artifacts/uniffi-bindings/radix_engine_toolkit_uniffi.cs ./interop/csharp/generated
      - name: Copying Libraries
        run: |
          # We copy the UniFFI bindings to the interop/csharp/native directory
          mkdir ./interop/csharp/native

          mkdir ./interop/csharp/native/x86_64-unknown-linux-gnu
          cp ./artifacts/radix-engine-toolkit-uniffi-x86_64-unknown-linux-gnu/libradix_engine_toolkit_uniffi.so ./interop/csharp/native/x86_64-unknown-linux-gnu
          
          mkdir ./interop/csharp/native/aarch64-unknown-linux-gnu
          cp ./artifacts/radix-engine-toolkit-uniffi-aarch64-unknown-linux-gnu/libradix_engine_toolkit_uniffi.so ./interop/csharp/native/aarch64-unknown-linux-gnu
          
          mkdir ./interop/csharp/native/x86_64-apple-darwin
          cp ./artifacts/radix-engine-toolkit-uniffi-x86_64-apple-darwin/libradix_engine_toolkit_uniffi.dylib ./interop/csharp/native/x86_64-apple-darwin
          
          mkdir ./interop/csharp/native/aarch64-apple-darwin
          cp ./artifacts/radix-engine-toolkit-uniffi-aarch64-apple-darwin/libradix_engine_toolkit_uniffi.dylib ./interop/csharp/native/aarch64-apple-darwin
          
          mkdir ./interop/csharp/native/x86_64-pc-windows-gnu
          cp ./artifacts/radix-engine-toolkit-uniffi-x86_64-pc-windows-gnu/radix_engine_toolkit_uniffi.dll ./interop/csharp/native/x86_64-pc-windows-gnu
      - name: NuGet Pack
        working-directory: interop/csharp/
        run: dotnet pack --configuration Release --output .
      - name: Publish Packages
        working-directory: interop/csharp/
        run: dotnet nuget push RadixDlt.RadixEngineToolkit.*.nupkg --source https://api.nuget.org/v3/index.json --api-key ${{ secrets.NUGET_ORG_API_KEY }}
>>>>>>> b68ff8d1
<|MERGE_RESOLUTION|>--- conflicted
+++ resolved
@@ -174,31 +174,11 @@
           done
 
           cargo run \
-<<<<<<< HEAD
-            --manifest-path="../../uniffi-bindgen/Cargo.toml" -- \
-            generate ../../radix-engine-toolkit-uniffi/src/radix_engine_toolkit_uniffi.udl \
-            --language kotlin \
-            --out-dir ./output \
-            --lib-file ./libradix_engine_toolkit_uniffi.a
-
-          cargo run \
-            --manifest-path="../../uniffi-bindgen-cs/bindgen/Cargo.toml" -- \
-            ../../radix-engine-toolkit-uniffi/src/radix_engine_toolkit_uniffi.udl \
-            --out-dir ./output \
-            --lib-file ./libradix_engine_toolkit_uniffi.a
-        working-directory: artifacts/extracted
-      - name: Compress Artifacts
-        run: |
-          tar -czf "./UniFFI-Bindings.tar.gz" ./output
-        working-directory: artifacts/extracted
-      - name: Upload Bindings
-=======
             --manifest-path="./uniffi-bindgen-cs/bindgen/Cargo.toml" -- \
             ./radix-engine-toolkit-uniffi/src/radix_engine_toolkit_uniffi.udl \
             --out-dir $OUTPUT_DIRECTORY \
             --lib-file $DYNAMIC_LIBRARY_PATH
       - name: Upload Artifacts
->>>>>>> b68ff8d1
         uses: actions/upload-artifact@v3
         with:
           name: uniffi-bindings
@@ -304,20 +284,10 @@
               
           # Creating the XCFramework
           xcodebuild -create-xcframework \
-<<<<<<< HEAD
-              -library "./$EXTRACTED/aarch64-apple-ios/libradix_engine_toolkit_uniffi.dylib" \
-              -headers "./$EXTRACTED/include" \
-              -library "./$EXTRACTED/macos-arm64_x86_64/libradix_engine_toolkit_uniffi.dylib" \
-              -headers "./$EXTRACTED/include" \
-              -library "./$EXTRACTED/ios-simulator-arm64_x86_64/libradix_engine_toolkit_uniffi.dylib" \
-              -headers "./$EXTRACTED/include" \
-              -output "./$EXTRACTED/RadixEngineToolkit.xcframework"
-=======
               -framework "./$CRATE_NAME-aarch64-apple-ios/RadixEngineToolkit.framework" \
               -framework "./macos-arm64_x86_64/RadixEngineToolkit.framework" \
               -framework "./ios-simulator-arm64_x86_64/RadixEngineToolkit.framework" \
               -output "RadixEngineToolkit.xcframework"
->>>>>>> b68ff8d1
 
       - name: Publish to Swift Engine Toolkit
         run: |
@@ -342,15 +312,10 @@
             git pull origin $BRANCH
           fi
 
-<<<<<<< HEAD
-          cp -R ../artifacts/extracted/RadixEngineToolkit.xcframework ./Sources/RadixEngineToolkit
-          cp -R ../artifacts/extracted/UniFFI-Bindings/output/radix_engine_toolkit_uniffi.swift ./Sources/EngineToolkit/radix_engine_toolkit_uniffi.swift
-=======
           cp -R ../artifacts/RadixEngineToolkit.xcframework ./Sources/RadixEngineToolkit
           cp -R ../artifacts/uniffi-bindings/radix_engine_toolkit_uniffi.swift ./Sources/EngineToolkit/radix_engine_toolkit_uniffi.swift
           
           sed -i "" -E 's/[[:<:]]radix_engine_toolkit_uniffiFFI[[:>:]]/RadixEngineToolkit/g' ./Sources/EngineToolkit/radix_engine_toolkit_uniffi.swift
->>>>>>> b68ff8d1
 
           git add .
           git commit -m "Update RET from $BRANCH - $LAST_COMMIT_SHA"
@@ -361,9 +326,6 @@
         uses: actions/upload-artifact@v3
         with:
           name: "RadixEngineToolkit.xcframework"
-<<<<<<< HEAD
-          path: "./artifacts/extracted/RadixEngineToolkit.xcframework"
-=======
           path: "./artifacts/RadixEngineToolkit.xcframework"
   publish-kotlin-maven:
     needs: [build, generate-uniffi-bindings]
@@ -484,5 +446,4 @@
         run: dotnet pack --configuration Release --output .
       - name: Publish Packages
         working-directory: interop/csharp/
-        run: dotnet nuget push RadixDlt.RadixEngineToolkit.*.nupkg --source https://api.nuget.org/v3/index.json --api-key ${{ secrets.NUGET_ORG_API_KEY }}
->>>>>>> b68ff8d1
+        run: dotnet nuget push RadixDlt.RadixEngineToolkit.*.nupkg --source https://api.nuget.org/v3/index.json --api-key ${{ secrets.NUGET_ORG_API_KEY }}