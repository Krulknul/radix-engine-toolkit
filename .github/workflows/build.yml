--- conflicted
+++ resolved
@@ -39,13 +39,8 @@
         toolchain: nightly-2023-11-24
         default: true
         profile: minimal
-<<<<<<< HEAD
-    - name: Run sccache-cache
-      uses: RDXWorks-actions/sccache-action@main
-=======
     # - name: Run sccache-cache
     #   uses: mozilla-actions/sccache-action@v0.0.3
->>>>>>> 9dc3deeb
     - name: Generate Test Kit
       run: cargo run
       env:
@@ -118,13 +113,8 @@
           default: true
           profile: minimal
           target: ${{ matrix.build-target.target-triple }}
-<<<<<<< HEAD
-      - name: Run sccache-cache
-        uses: RDXWorks-actions/sccache-action@main
-=======
       # - name: Run sccache-cache
       #   uses: mozilla-actions/sccache-action@v0.0.3
->>>>>>> 9dc3deeb
 
       # Installing Build Dependencies
       - name: Build Dependencies (aarch64 linux)
