--- conflicted
+++ resolved
@@ -200,19 +200,14 @@
                                     value
                                         .into_iter()
                                         .map(|(key, value)| {
-<<<<<<< HEAD
-                                            (key, SerializableMetadataValue::new(value, network_id))
-=======
                                             (
                                                 key,
                                                 value.map(|value| {
                                                     SerializableMetadataValue::new(
-                                                        value,
-                                                        *network_id,
+                                                        value, network_id,
                                                     )
                                                 }),
                                             )
->>>>>>> 3e49925e
                                         })
                                         .collect(),
                                 )
