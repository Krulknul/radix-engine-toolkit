// Licensed to the Apache Software Foundation (ASF) under one
// or more contributor license agreements.  See the NOTICE file
// distributed with this work for additional information
// regarding copyright ownership.  The ASF licenses this file
// to you under the Apache License, Version 2.0 (the
// "License"); you may not use this file except in compliance
// with the License.  You may obtain a copy of the License at
//
//   http://www.apache.org/licenses/LICENSE-2.0
//
// Unless required by applicable law or agreed to in writing,
// software distributed under the License is distributed on an
// "AS IS" BASIS, WITHOUT WARRANTIES OR CONDITIONS OF ANY
// KIND, either express or implied.  See the License for the
// specific language governing permissions and limitations
// under the License.

use native_transaction::builder::TransactionBuilder;
use native_transaction::ecdsa_secp256k1::EcdsaSecp256k1PrivateKey;
use native_transaction::eddsa_ed25519::EddsaEd25519PrivateKey;
use native_transaction::manifest::compile;
use native_transaction::model::{NotarizedTransaction, TransactionHeader};
use radix_engine_toolkit::utils::checked_copy_u8_slice;
use scrypto::network::NetworkDefinition;
use scrypto::prelude::manifest_encode;

use radix_engine_toolkit::model::address::Bech32Coder;
use radix_engine_toolkit::model::transaction::InstructionKind;
use radix_engine_toolkit::model::value::scrypto_sbor::{ScryptoSborValue, ScryptoSborValueKind};

use radix_engine_toolkit::request::traits::Handler;
use scrypto::prelude::*;
use serde::Serialize;

use radix_engine_toolkit::request::*;

pub fn network_definition() -> NetworkDefinition {
    NetworkDefinition::simulator()
}

pub fn notarized_intent() -> NotarizedTransaction {
    TransactionBuilder::new()
        .manifest(
            compile(
                include_str!(
                    "../../radix-engine-toolkit/tests/test_vector/manifest/resources/worktop.rtm"
                ),
                &network_definition(),
                vec![],
            )
            .unwrap(),
        )
        .header(TransactionHeader {
            version: 0x01,
            network_id: network_definition().id,
            cost_unit_limit: 100_000_000,
            start_epoch_inclusive: 0x200,
            end_epoch_exclusive: 0x210,
            nonce: 0x22,
            notary_as_signatory: true,
            notary_public_key: notary_private_key().public_key().into(),
            tip_percentage: 0x00,
        })
        .sign(&EcdsaSecp256k1PrivateKey::from_u64(1).unwrap())
        .sign(&EcdsaSecp256k1PrivateKey::from_u64(2).unwrap())
        .sign(&EcdsaSecp256k1PrivateKey::from_u64(3).unwrap())
        .sign(&EddsaEd25519PrivateKey::from_u64(1).unwrap())
        .sign(&EddsaEd25519PrivateKey::from_u64(2).unwrap())
        .sign(&EddsaEd25519PrivateKey::from_u64(3).unwrap())
        .notarize(&notary_private_key())
        .build()
}

pub fn notary_private_key() -> EcdsaSecp256k1PrivateKey {
    EcdsaSecp256k1PrivateKey::from_u64(1923112).unwrap()
}

pub fn value() -> ScryptoSborValue {
    ScryptoSborValue::Tuple {
        elements: vec![
            ScryptoSborValue::Decimal { value: dec!("10") },
            ScryptoSborValue::PreciseDecimal { value: pdec!("10") },
            ScryptoSborValue::String {
                value: "Hello World!".into(),
            },
            ScryptoSborValue::Tuple {
                elements: vec![
                    ScryptoSborValue::Decimal { value: dec!("10") },
                    ScryptoSborValue::PreciseDecimal { value: pdec!("10") },
                    ScryptoSborValue::String {
                        value: "Hello World!".into(),
                    },
                    ScryptoSborValue::Tuple {
                        elements: vec![
                            ScryptoSborValue::Decimal { value: dec!("10") },
                            ScryptoSborValue::PreciseDecimal { value: pdec!("10") },
                            ScryptoSborValue::String {
                                value: "Hello World!".into(),
                            },
                            ScryptoSborValue::Tuple {
                                elements: vec![
                                    ScryptoSborValue::Decimal { value: dec!("10") },
                                    ScryptoSborValue::PreciseDecimal { value: pdec!("10") },
                                    ScryptoSborValue::String {
                                        value: "Hello World!".into(),
                                    },
                                    ScryptoSborValue::Array {
                                        element_kind: ScryptoSborValueKind::Decimal,
                                        elements: vec![
                                            ScryptoSborValue::Decimal { value: dec!("20") },
                                            ScryptoSborValue::Decimal { value: dec!("100") },
                                            ScryptoSborValue::Decimal {
                                                value: dec!("192.31"),
                                            },
                                        ],
                                    },
                                ],
                            },
                        ],
                    },
                ],
            },
        ],
    }
}

pub struct Example {
    pub request_type_name: String,
    pub response_type_name: String,
    pub request_description: String,
    pub required_features: String,
    pub request: String,
    pub response: String,
}

pub trait ExampleData<I, O>
where
    Self: Handler<I, O>,
    I: Serialize + Clone + Debug,
    O: Serialize + Clone + Debug,
{
    fn description() -> String;

    fn example_request() -> I;

    fn example_response() -> O {
        Self::fulfill(Self::example_request())
            .unwrap_or_else(|_| panic!("Failed. Request: {:?}", Self::example_request()))
    }

    fn request_type_name() -> String {
        std::any::type_name::<I>()
            .split("::")
            .last()
            .unwrap()
            .to_owned()
    }
    fn response_type_name() -> String {
        std::any::type_name::<O>()
            .split("::")
            .last()
            .unwrap()
            .to_owned()
    }

    fn required_features() -> String {
        "default".into()
    }

    fn to_example() -> Example {
        let request = Self::example_request();
        let response = Self::example_response();
        Example {
            request_type_name: Self::request_type_name(),
            response_type_name: Self::response_type_name(),
            request_description: Self::description(),
            required_features: Self::required_features(),
            request: serde_json::to_string_pretty(&request).unwrap(),
            response: serde_json::to_string_pretty(&response).unwrap(),
        }
    }
}

impl ExampleData<InformationRequest, InformationResponse> for InformationHandler {
    fn description() -> String {
        r#"The function provides information information on the currently in-use radix engine toolkit such as the version of the radix engine toolkit. In most cases, this is the first function written when integrating new clients; so, this function is often times seen as the "Hello World" example of the radix engine toolkit."#.to_owned()
    }

    fn example_request() -> InformationRequest {
        InformationRequest {}
    }

    fn example_response() -> InformationResponse {
        let mut response = Self::fulfill(Self::example_request()).unwrap();
        response.last_commit_hash =
            "This is just an example. We don't have a commit hash here".into();
        response
    }
}

impl ExampleData<ConvertManifestRequest, ConvertManifestResponse> for ConvertManifestHandler {
    fn description() -> String {
        r#"Clients have a need to be able to read, parse, understand, and interrogate transaction manifests to get more information on what a transactions might be doing. Transaction manifests have so far existed in one format: as strings. While the string format is very human readable, it is not easily readable by machines as a lexer and parser are needed to make sense of them; thus, it is for clients to programmatically make sense of transactions. As such, there is a need for another transaction manifest format (to supplement, NOT replace) which machines can easily make sense of without the need to implement a lexer and parser.

Therefore, this library introduces a Parsed format for transaction manifests which clients can use when wanting to read and interrogate their transaction manifests in code. The transaction manifest Parsed format has a 1:1 mapping to the string format of transaction manifests, meaning that anything which can be done in the string format of transaction manifests, can be done in the Parsed format as well.

This function allows the client the convert their manifest between the two supported manifest types: string and Parsed."#.to_owned()
    }

    fn example_request() -> ConvertManifestRequest {
        let bec32_coder = Bech32Coder::new(network_definition().id);
        ConvertManifestRequest {
            manifest:
                radix_engine_toolkit::model::transaction::TransactionManifest::from_native_manifest(
                    &notarized_intent().signed_intent.intent.manifest,
                    InstructionKind::Parsed,
                    &bec32_coder,
                )
                .unwrap(),
            instructions_output_kind:
                radix_engine_toolkit::model::transaction::InstructionKind::Parsed,
            network_id: network_definition().id,
        }
    }
}

impl ExampleData<AnalyzeManifestRequest, AnalyzeManifestResponse> for AnalyzeManifestHandler {
    fn description() -> String {
        r#"Analyzes the manifest returning back all of the addresses involved in the manifest alongside some useful information on whether the accounts were withdrawn from, deposited into, or just used in the manifest in general."#.to_owned()
    }

    fn example_request() -> AnalyzeManifestRequest {
        let bec32_coder = Bech32Coder::new(network_definition().id);
        AnalyzeManifestRequest {
            manifest:
                radix_engine_toolkit::model::transaction::TransactionManifest::from_native_manifest(
                    &notarized_intent().signed_intent.intent.manifest,
                    InstructionKind::String,
                    &bec32_coder,
                )
                .unwrap(),
            network_id: network_definition().id,
        }
    }
}

impl ExampleData<CompileTransactionIntentRequest, CompileTransactionIntentResponse>
    for CompileTransactionIntentHandler
{
    fn description() -> String {
        r#"Takes a transaction intent and compiles it by SBOR encoding it and returning it back to the caller. This is mainly useful when creating a transaction."#.to_owned()
    }

    fn example_request() -> CompileTransactionIntentRequest {
        CompileTransactionIntentRequest {
            transaction_intent:
                radix_engine_toolkit::model::transaction::TransactionIntent::from_native_transaction_intent(
                    &notarized_intent().signed_intent.intent,
                    InstructionKind::Parsed,
                )
                .unwrap(),
        }
    }
}

impl ExampleData<DecompileTransactionIntentRequest, DecompileTransactionIntentResponse>
    for DecompileTransactionIntentHandler
{
    fn description() -> String {
        r#"This function does the opposite of the compile_transaction_intent function. It takes in a compiled transaction intent and decompiles it into its human-readable / machine-readable format."#.to_owned()
    }

    fn example_request() -> DecompileTransactionIntentRequest {
        let compiled_transaction_intent =
            manifest_encode(&notarized_intent().signed_intent.intent).unwrap();
        DecompileTransactionIntentRequest {
            compiled_intent: compiled_transaction_intent,
            instructions_output_kind:
                radix_engine_toolkit::model::transaction::InstructionKind::Parsed,
        }
    }
}

impl ExampleData<CompileSignedTransactionIntentRequest, CompileSignedTransactionIntentResponse>
    for CompileSignedTransactionIntentHandler
{
    fn description() -> String {
        r#"This function takes in a raw transaction intent as well as its signatures and compiles it. This is useful when a notary wishes to notarize a signed transaction intent."#.to_owned()
    }

    fn example_request() -> CompileSignedTransactionIntentRequest {
        CompileSignedTransactionIntentRequest {
            signed_intent: radix_engine_toolkit::model::transaction::SignedTransactionIntent::from_native_signed_transaction_intent(&notarized_intent()
            .signed_intent
            , InstructionKind::Parsed)
                .unwrap(),
        }
    }
}

impl ExampleData<DecompileSignedTransactionIntentRequest, DecompileSignedTransactionIntentResponse>
    for DecompileSignedTransactionIntentHandler
{
    fn description() -> String {
        r#"This function does the opposite of the compile_signed_transaction_intent function. This function takes in a compiled signed transaction intent and decompiles it into its transaction intent and signatures."#.to_owned()
    }

    fn example_request() -> DecompileSignedTransactionIntentRequest {
        let compiled_transaction_intent =
            manifest_encode(&notarized_intent().signed_intent).unwrap();
        DecompileSignedTransactionIntentRequest {
            compiled_signed_intent: compiled_transaction_intent,
            instructions_output_kind:
                radix_engine_toolkit::model::transaction::InstructionKind::Parsed,
        }
    }
}

impl ExampleData<CompileNotarizedTransactionRequest, CompileNotarizedTransactionResponse>
    for CompileNotarizedTransactionHandler
{
    fn description() -> String {
        r#"This function takes in a raw signed transaction intent as well as the notary signature and compiles it. This is useful when we wish to submit a transaction to the Gateway API"#.to_owned()
    }

    fn example_request() -> CompileNotarizedTransactionRequest {
        CompileNotarizedTransactionRequest {
            notarized_intent: radix_engine_toolkit::model::transaction::NotarizedTransaction::from_native_notarized_transaction_intent(&notarized_intent()
            , InstructionKind::Parsed)
                .unwrap(),
        }
    }
}

impl ExampleData<DecompileNotarizedTransactionRequest, DecompileNotarizedTransactionResponse>
    for DecompileNotarizedTransactionHandler
{
    fn description() -> String {
        r#"This function does the opposite of the compile_notarized_intent()_intent function. This function takes in a compiled notarized transaction intent and decompiles it into its signed transaction intent and notary signature."#.to_owned()
    }

    fn example_request() -> DecompileNotarizedTransactionRequest {
        let compiled_transaction_intent = manifest_encode(&notarized_intent()).unwrap();
        DecompileNotarizedTransactionRequest {
            compiled_notarized_intent: compiled_transaction_intent,
            instructions_output_kind:
                radix_engine_toolkit::model::transaction::InstructionKind::Parsed,
        }
    }
}

impl
    ExampleData<DecompileUnknownTransactionIntentRequest, DecompileUnknownTransactionIntentResponse>
    for DecompileUnknownTransactionIntentHandler
{
    fn description() -> String {
        r#"There are certain cases where we might have some blob which we suspect is a transaction intent but we have no way of verifying whether that is true or not. Looking at the type id byte of the blob does not help either as it's a generic Struct type which is not too telling. For this specific use case, this library provides this function which attempts to decompile a transaction intent of an unknown type."#.to_owned()
    }

    fn example_request() -> DecompileUnknownTransactionIntentRequest {
        let compiled_transaction_intent = manifest_encode(&notarized_intent()).unwrap();
        DecompileUnknownTransactionIntentRequest {
            compiled_unknown_intent: compiled_transaction_intent,
            instructions_output_kind:
                radix_engine_toolkit::model::transaction::InstructionKind::Parsed,
        }
    }
}

impl ExampleData<EncodeAddressRequest, EncodeAddressResponse> for EncodeAddressHandler {
    fn description() -> String {
        r#"This function can be used when we have a byte array which we wish to do Bech32m encoding on. In this case, the HRP to use will be determined through the entity byte of the passed address hex string."#.to_owned()
    }

    fn example_request() -> EncodeAddressRequest {
        EncodeAddressRequest {
            address_bytes: vec![
                0, 0, 0, 0, 0, 0, 0, 0, 0, 0, 0, 0, 0, 0, 0, 0, 0, 0, 0, 0, 0, 0, 0, 0, 0, 0, 0, 0,
                0, 2,
            ],
            network_id: 0xf2,
        }
    }
}

impl ExampleData<DecodeAddressRequest, DecodeAddressResponse> for DecodeAddressHandler {
    fn description() -> String {
        r#"This function can be used to decode a Bech32m encoded address string into its equivalent hrp and data. In addition to that, this function provides other useful information on the address such as the network id and name that it is used for, and the entity type of the address."#.to_owned()
    }

    fn example_request() -> DecodeAddressRequest {
        DecodeAddressRequest {
<<<<<<< HEAD
            address: "resource_sim1qyqqqqqqqqqqqqqqqqqqqqqqqqqqqqqqqqqqqqqqqqqqs6d89k"
                .parse()
                .unwrap(),
=======
            address: "resource_sim1qyqqqqqqqqqqqqqqqqqqqqqqqqqqqqqqqqqqqqqqqqqqqqqq3waw00".into(),
>>>>>>> 79920aa1
        }
    }
}

impl ExampleData<SborEncodeRequest, SborEncodeResponse> for SborEncodeHandler {
    fn description() -> String {
        r#"This function takes in a ScryptoSborValue and encodes it in SBOR."#.to_owned()
    }

    fn example_request() -> SborEncodeRequest {
        SborEncodeRequest::ScryptoSbor(value())
    }
}

impl ExampleData<SborDecodeRequest, SborDecodeResponse> for SborDecodeHandler {
    fn description() -> String {
        r#"This function takes in a hex string and attempts to decode it into a ScryptoSborValue."#
            .to_owned()
    }

    fn example_request() -> SborDecodeRequest {
        SborDecodeRequest {
            encoded_value: vec![
                77, // prefix
                33, // struct
                8,  // field length
                128, 0, 0, 0, 0, 0, 0, 0, 0, 0, 0, 0, 0, 0, 0, 0, 0, 0, 0, 0, 0, 0, 0, 0, 0, 0, 0,
                0, 0, 0, 0, // address
                129, 4, 0, 0, 0, // bucket
                130, 5, 0, 0, 0, // proof
                131, 1, // expression
                132, 6, 6, 6, 6, 6, 6, 6, 6, 6, 6, 6, 6, 6, 6, 6, 6, 6, 6, 6, 6, 6, 6, 6, 6, 6, 6,
                6, 6, 6, 6, 6, 6, // blob
                133, 7, 7, 7, 7, 7, 7, 7, 7, 7, 7, 7, 7, 7, 7, 7, 7, 7, 7, 7, 7, 7, 7, 7, 7, 7, 7,
                7, 7, 7, 7, 7, 7, // decimal
                134, 8, 8, 8, 8, 8, 8, 8, 8, 8, 8, 8, 8, 8, 8, 8, 8, 8, 8, 8, 8, 8, 8, 8, 8, 8, 8,
                8, 8, 8, 8, 8, 8, 8, 8, 8, 8, 8, 8, 8, 8, 8, 8, 8, 8, 8, 8, 8, 8, 8, 8, 8, 8, 8, 8,
                8, 8, 8, 8, 8, 8, 8, 8, 8, 8, // precise decimal
                135, 0, 3, 97, 98, 99, // non-fungible local id
            ],
            network_id: 0xf2,
        }
    }
}

impl ExampleData<DeriveVirtualAccountAddressRequest, DeriveVirtualAccountAddressResponse>
    for DeriveVirtualAccountAddressHandler
{
    fn description() -> String {
        r#"Derives the virtual account component address given a public key and a network id."#
            .to_owned()
    }

    fn example_request() -> DeriveVirtualAccountAddressRequest {
        DeriveVirtualAccountAddressRequest {
            network_id: 0xf2,
            public_key: notary_private_key().public_key().into(),
        }
    }
}

impl ExampleData<DeriveVirtualIdentityAddressRequest, DeriveVirtualIdentityAddressResponse>
    for DeriveVirtualIdentityAddressHandler
{
    fn description() -> String {
        r#"Derives the virtual identity component address given a public key and a network id."#
            .to_owned()
    }

    fn example_request() -> DeriveVirtualIdentityAddressRequest {
        DeriveVirtualIdentityAddressRequest {
            network_id: 0xf2,
            public_key: notary_private_key().public_key().into(),
        }
    }
}

impl
    ExampleData<
        DeriveBabylonAddressFromOlympiaAddressRequest,
        DeriveBabylonAddressFromOlympiaAddressResponse,
    > for DeriveBabylonAddressFromOlympiaAddressHandler
{
    fn description() -> String {
        r#"Derives the Babylon account address associated with the given Olympia account address"#
            .to_owned()
    }

    fn example_request() -> DeriveBabylonAddressFromOlympiaAddressRequest {
        DeriveBabylonAddressFromOlympiaAddressRequest {
            network_id: 0x01,
            olympia_account_address:
                "rdx1qspx7zxmnrh36q33av24srdfzg7m3cj65968erpjuh7ja3rm3kmn6hq4j9842".to_owned(),
        }
    }
}

impl
    ExampleData<DeriveOlympiaAddressFromPublicKeyRequest, DeriveOlympiaAddressFromPublicKeyResponse>
    for DeriveOlympiaAddressFromPublicKeyHandler
{
    fn description() -> String {
        r#"Given an ECDSA Secp256k1 Public Key and Olympia network, this function derives the Olympia account address associated with the public key on that network."#
            .to_owned()
    }

    fn example_request() -> DeriveOlympiaAddressFromPublicKeyRequest {
        DeriveOlympiaAddressFromPublicKeyRequest {
            network: OlympiaNetwork::Mainnet,
            public_key: PublicKey::EcdsaSecp256k1(EcdsaSecp256k1PublicKey(
                checked_copy_u8_slice(
                    hex::decode(
                        "026f08db98ef1d0231eb15580da9123db8e25aa1747c8c32e5fd2ec47b8db73d5c",
                    )
                    .unwrap(),
                )
                .unwrap(),
            )),
        }
    }
}

impl ExampleData<KnownEntityAddressesRequest, KnownEntityAddressesResponse>
    for KnownEntityAddressesHandler
{
    fn description() -> String {
        r#"Given a network id, this function derives the Bech32m-encoded addresses of the set of known addresses.
        
        As an example, this function allows users to derive the XRD resource address, faucet component address, or account package address on any network (given that they know its network id)."#
            .to_owned()
    }

    fn example_request() -> KnownEntityAddressesRequest {
        KnownEntityAddressesRequest { network_id: 0x01 }
    }
}

impl ExampleData<StaticallyValidateTransactionRequest, StaticallyValidateTransactionResponse>
    for StaticallyValidateTransactionHandler
{
    fn description() -> String {
        r#"Performs static validation on the given notarized transaction."#.to_owned()
    }

    fn example_request() -> StaticallyValidateTransactionRequest {
        // Making the notarized transaction invalid
        let notarized_transaction = {
            let mut transaction = notarized_intent();
            transaction.notary_signature =
                transaction.signed_intent.intent_signatures[0].signature();
            transaction
        };

        let compiled_transaction_intent = manifest_encode(&notarized_transaction).unwrap();
        let validation_config = native_transaction::validation::ValidationConfig::default(0xf2);
        StaticallyValidateTransactionRequest {
            compiled_notarized_intent: compiled_transaction_intent,
            validation_config,
        }
    }
}

impl ExampleData<HashRequest, HashResponse> for HashHandler {
    fn description() -> String {
        r#"Hashes some payload through the hashing algorithm used in Scrypto and the Radix Engine."#
            .to_owned()
    }

    fn example_request() -> HashRequest {
        // Making the notarized transaction invalid
        let notarized_transaction = {
            let mut transaction = notarized_intent();
            transaction.notary_signature =
                transaction.signed_intent.intent_signatures[0].signature();
            transaction
        };

        let compiled_transaction_intent = manifest_encode(&notarized_transaction).unwrap();
        HashRequest {
            payload: compiled_transaction_intent,
        }
    }
}<|MERGE_RESOLUTION|>--- conflicted
+++ resolved
@@ -390,13 +390,9 @@
 
     fn example_request() -> DecodeAddressRequest {
         DecodeAddressRequest {
-<<<<<<< HEAD
-            address: "resource_sim1qyqqqqqqqqqqqqqqqqqqqqqqqqqqqqqqqqqqqqqqqqqqs6d89k"
+            address: "resource_sim1qyqqqqqqqqqqqqqqqqqqqqqqqqqqqqqqqqqqqqqqqqqqqqqq3waw00"
                 .parse()
                 .unwrap(),
-=======
-            address: "resource_sim1qyqqqqqqqqqqqqqqqqqqqqqqqqqqqqqqqqqqqqqqqqqqqqqq3waw00".into(),
->>>>>>> 79920aa1
         }
     }
 }
